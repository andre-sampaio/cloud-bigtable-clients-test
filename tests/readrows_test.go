--- conflicted
+++ resolved
@@ -448,7 +448,49 @@
 	assert.Len(t, res.Row, 4)
 }
 
-<<<<<<< HEAD
+
+// TestReadRows_NoRetry_ClosedStartUnspecifiedEnd tests that the client can request
+// a row range with a closed start key and no end key.
+func TestReadRows_NoRetry_ClosedStartUnspecifiedEnd(t *testing.T) {
+	keys := []string{"abar", "kbar"}
+	cfs := []string{"v_a", "v_k"}
+
+	rec := make(chan *readRowsReqRecord, 3)
+	seq := []*readRowsAction{
+		{
+			chunks: []chunkData{dummyChunkData(keys[0], cfs[0], Commit)},
+		},
+		{
+			chunks: []chunkData{dummyChunkData(keys[1], cfs[1], Commit)},
+		},
+	}
+
+	// 1. Instantiate the mock server
+	server := initMockServer(t)
+	server.ReadRowsFn = mockReadRowsFn(rec, seq)
+
+	// 2. Build the request to test proxy
+	req := testproxypb.ReadRowsRequest{
+		ClientId: t.Name(),
+		Request: &btpb.ReadRowsRequest{
+			TableName: buildTableName("table"),
+			Rows: &btpb.RowSet{
+				RowRanges: []*btpb.RowRange{
+					{
+						StartKey: &btpb.RowRange_StartKeyClosed{
+							StartKeyClosed: []byte(keys[0]),
+						},
+					},
+				},
+			},
+		},
+	}
+
+	// 3. Perform the operation via test proxy
+	res := doReadRowsOp(t, server, &req, nil)
+	assert.Len(t, res.Row, 2)
+}
+
 // TestReadRows_NoRetry_OpenEndUnspecifiedStart tests that the client can request
 // a row range with an open end key and no start key.
 func TestReadRows_NoRetry_OpenEndUnspecifiedStart(t *testing.T) {
@@ -474,27 +516,6 @@
 	server.ReadRowsFn = mockReadRowsFnSimple(rec, &readRowsAction{
 		chunks: []chunkData{dummyChunkData(trs[0].key, trs[0].cf, Commit)},
 	})
-=======
-// TestReadRows_NoRetry_ClosedStartUnspecifiedEnd tests that the client can request
-// a row range with a closed start key and no end key.
-func TestReadRows_NoRetry_ClosedStartUnspecifiedEnd(t *testing.T) {
-	keys := []string{"abar", "kbar"}
-	cfs := []string{"v_a", "v_k"}
-
-	rec := make(chan *readRowsReqRecord, 3)
-	seq := []*readRowsAction{
-		{
-			chunks: []chunkData{dummyChunkData(keys[0], cfs[0], Commit)},
-		},
-		{
-			chunks: []chunkData{dummyChunkData(keys[1], cfs[1], Commit)},
-		},
-	}
-
-	// 1. Instantiate the mock server
-	server := initMockServer(t)
-	server.ReadRowsFn = mockReadRowsFn(rec, seq)
->>>>>>> ed88deeb
 
 	// 2. Build the request to test proxy
 	req := testproxypb.ReadRowsRequest{
@@ -504,13 +525,8 @@
 			Rows: &btpb.RowSet{
 				RowRanges: []*btpb.RowRange{
 					{
-<<<<<<< HEAD
 						EndKey: &btpb.RowRange_EndKeyOpen{
 							EndKeyOpen: []byte(trs[1].key),
-=======
-						StartKey: &btpb.RowRange_StartKeyClosed{
-							StartKeyClosed: []byte(keys[0]),
->>>>>>> ed88deeb
 						},
 					},
 				},
@@ -520,9 +536,5 @@
 
 	// 3. Perform the operation via test proxy
 	res := doReadRowsOp(t, server, &req, nil)
-<<<<<<< HEAD
 	assert.Len(t, res.Row, 1)
-=======
-	assert.Len(t, res.Row, 2)
->>>>>>> ed88deeb
 }